import yaml
import torch

import wandb
from orion.utils.video_training_and_eval import perform_inference
from orion.utils.plot import initialize_classification_metrics, initialize_regression_metrics


def run_inference_and_log_to_wandb(
    config_path,
    wandb_id,
    model_path,
    resume,
    output_dir,
    split="test",
):
    with open(config_path) as file:
        config = yaml.safe_load(file)

    config["model_path"] = config.get("model_path", model_path)
    config["wandb_id"] = wandb_id
    config["resume"] = resume
    config["debug"] = False
    config["output_dir"] = config.get("output_dir", output_dir)

    device = torch.device("cuda" if torch.cuda.is_available() else "cpu")

    if config["task"] == "classification":
        num_classes = 12 if config["num_classes"] <= 1 else config["num_classes"]
        metrics = {
            "train": initialize_classification_metrics(num_classes, device),
            "val": initialize_classification_metrics(num_classes, device),
            "test": initialize_classification_metrics(num_classes, device),
        }
    else:
        metrics = {
            "train": initialize_regression_metrics(device),
            "val": initialize_regression_metrics(device),
            "test": initialize_regression_metrics(device),
        }

    best_metrics = {
        "val": {
            "best_loss": float("inf"),
            "best_auc": -float("inf"),
            "optimal_thresh": 0.5,
            "best_mae": float("inf"),
            "best_rmse": float("inf"),
        },
        "test": {
            "best_loss": float("inf"),
            "best_auc": -float("inf"),
            "optimal_thresh": 0.5,
            "best_mae": float("inf"),
            "best_rmse": float("inf"),
        },
    }

    wandb.init(
        entity=config["entity"],
        project=config["project"],
        config=config,
        name=config["project"],
        resume=config.get("resume", False),
        id=config.get("wandb_id", None),
    )

    df_predictions_inference = perform_inference(
        config=config,
        split=split,
        metrics=metrics,
        best_metrics=best_metrics,
        log_wandb=True,
    )

    return df_predictions_inference


def run_inference_and_no_logging(
    config_path, model_path=None, data_path=None, output_dir=None, split="inference"
):
    with open(config_path) as file:
        config = yaml.safe_load(file)
<<<<<<< HEAD

    # Update config with provided arguments first
    config["data_filename"] = config.get("data_filename", data_path)
    config["model_path"] = config.get("model_path", model_path)
    config["output_dir"] = config.get("output_dir", output_dir)

    # Check for missing fields
    required_fields = ["model_path", "data_filename", "output_dir"]
    missing_fields = [
        field
        for field in required_fields
        if config.get(field) is None and locals().get(field) is None
    ]
=======
    print(config)
    # Update config with provided parameters, function parameters are prioritized over config values
    if model_path is not None:
        config["model_path"] = model_path
    if data_path is not None:
        config["data_filename"] = data_path
    if output_dir is not None:
        config["output_dir"] = output_dir

    # Validate required fields after updates
    missing_fields = []
    if not config.get("model_path"):
        missing_fields.append("model_path")
    if not config.get("data_filename"):
        missing_fields.append("data_filename")
    if not config.get("output_dir"):
        missing_fields.append("output_dir")
>>>>>>> 2ccd4f34

    if missing_fields:
        raise ValueError(
            f"Missing required fields: {', '.join(missing_fields)}. "
            "Please provide them either in the config file or as function parameters:\n"
            "- model_path: path to the model file\n"
            "- data_filename: path to the data file (provided as data_path parameter)\n"
            "- output_dir: directory for output files"
        )

    config["debug"] = False
    device = torch.device("cuda" if torch.cuda.is_available() else "cpu")
<<<<<<< HEAD
    print(f"Split: {split} Device: {device}")
=======
    print(f"Running {split} inference on device {device}")
>>>>>>> 2ccd4f34

    return perform_inference(config=config, split=split, log_wandb=False)


def run_inference(
    config_path,
    split="test",
    log_wandb=False,
    model_path=None,
    data_path=None,
    output_dir=None,
    wandb_id=None,
    resume=False,
):
    if log_wandb:
        return run_inference_and_log_to_wandb(
            config_path, wandb_id, model_path, resume, output_dir, split
        )
    else:
        return run_inference_and_no_logging(config_path, model_path, data_path, output_dir, split)<|MERGE_RESOLUTION|>--- conflicted
+++ resolved
@@ -81,7 +81,6 @@
 ):
     with open(config_path) as file:
         config = yaml.safe_load(file)
-<<<<<<< HEAD
 
     # Update config with provided arguments first
     config["data_filename"] = config.get("data_filename", data_path)
@@ -95,25 +94,6 @@
         for field in required_fields
         if config.get(field) is None and locals().get(field) is None
     ]
-=======
-    print(config)
-    # Update config with provided parameters, function parameters are prioritized over config values
-    if model_path is not None:
-        config["model_path"] = model_path
-    if data_path is not None:
-        config["data_filename"] = data_path
-    if output_dir is not None:
-        config["output_dir"] = output_dir
-
-    # Validate required fields after updates
-    missing_fields = []
-    if not config.get("model_path"):
-        missing_fields.append("model_path")
-    if not config.get("data_filename"):
-        missing_fields.append("data_filename")
-    if not config.get("output_dir"):
-        missing_fields.append("output_dir")
->>>>>>> 2ccd4f34
 
     if missing_fields:
         raise ValueError(
@@ -126,11 +106,7 @@
 
     config["debug"] = False
     device = torch.device("cuda" if torch.cuda.is_available() else "cpu")
-<<<<<<< HEAD
-    print(f"Split: {split} Device: {device}")
-=======
     print(f"Running {split} inference on device {device}")
->>>>>>> 2ccd4f34
 
     return perform_inference(config=config, split=split, log_wandb=False)
 
